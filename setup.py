# -*- coding: utf-8 -*-
from setuptools import setup, find_packages

with open('README.md', 'r') as rm:
    long_desc = rm.read()

setup(
    name='pyffmpeg',
<<<<<<< HEAD
    version='2.0.2',
=======
    version='2.1.0',
>>>>>>> 41b741a2
    description='FFmpeg wrapper for python',
    long_description=long_desc,
    long_description_content_type='text/markdown',
    url='https://github.com/deuteronomy-works/pyffmpeg',
    author='Amoh - Gyebi Godwin Ampofo Michael',
    author_email='amohgyebigodwin@gmail.com',
    classifiers = [
        "Programming Language :: Python",
        "Programming Language :: Python :: 3",
        "Development Status :: 4 - Beta",
        "Intended Audience :: Developers",
        "License :: OSI Approved :: Apache Software License",
        "Operating System :: OS Independent",
        "Topic :: Software Development :: Libraries :: Python Modules"
    ],
    keywords='''ffmpeg, FFmpeg, ffprobe, FFprobe,
    album art, cover art, metadata,
    conversion, converting, audio, video''',
    packages=find_packages(),
)<|MERGE_RESOLUTION|>--- conflicted
+++ resolved
@@ -6,11 +6,7 @@
 
 setup(
     name='pyffmpeg',
-<<<<<<< HEAD
-    version='2.0.2',
-=======
     version='2.1.0',
->>>>>>> 41b741a2
     description='FFmpeg wrapper for python',
     long_description=long_desc,
     long_description_content_type='text/markdown',
