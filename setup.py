# -*- coding: utf-8 -*-
from setuptools import setup, find_packages

with open('README.md', 'r') as rm:
    long_desc = rm.read()

setup(
    name='pyffmpeg',
<<<<<<< HEAD
    version='2.2.4',
=======
    version='2.2.4.0',
>>>>>>> 5277142a
    description='FFmpeg wrapper for python',
    long_description=long_desc,
    long_description_content_type='text/markdown',
    url='https://github.com/deuteronomy-works/pyffmpeg',
    author='Amoh - Gyebi Godwin Ampofo Michael',
    author_email='amohgyebigodwin@gmail.com',
    classifiers = [
        "Programming Language :: Python",
        "Programming Language :: Python :: 3",
        "Development Status :: 4 - Beta",
        "Intended Audience :: Developers",
        "License :: OSI Approved :: Apache Software License",
        "Operating System :: OS Independent",
        "Topic :: Software Development :: Libraries :: Python Modules"
    ],
    keywords='''ffmpeg, FFmpeg, ffprobe, FFprobe,
    album art, cover art, metadata,
    conversion, converting, audio, video''',
    packages=find_packages(),
)<|MERGE_RESOLUTION|>--- conflicted
+++ resolved
@@ -6,11 +6,7 @@
 
 setup(
     name='pyffmpeg',
-<<<<<<< HEAD
-    version='2.2.4',
-=======
     version='2.2.4.0',
->>>>>>> 5277142a
     description='FFmpeg wrapper for python',
     long_description=long_desc,
     long_description_content_type='text/markdown',
