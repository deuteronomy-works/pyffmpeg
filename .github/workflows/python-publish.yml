--- conflicted
+++ resolved
@@ -22,11 +22,7 @@
       run: |
         python -m pip install --upgrade pip
         pip install setuptools wheel twine
-<<<<<<< HEAD
-    - name: Build Windows
-=======
     - name: Build Darwin
->>>>>>> c150f1fa
       run: |
         python setup.py bdist_wheel
         python rename.py macos
