--- conflicted
+++ resolved
@@ -23,14 +23,8 @@
     - name: Install dependencies
       run: |
         python -m pip install --upgrade pip
-<<<<<<< HEAD
         pip install -r requirements.txt
-
-    - name: Build
-=======
-        pip install setuptools wheel twine
     - name: Build Linux
->>>>>>> cd5c92ea
       run: |
         python setup.py bdist_wheel
         python rename.py linux_intel ${{ matrix.python-version }}
