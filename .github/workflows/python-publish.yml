--- conflicted
+++ resolved
@@ -10,11 +10,7 @@
 jobs:
   deploy:
 
-<<<<<<< HEAD
-    runs-on: windows-latest
-=======
     runs-on: ubuntu-latest
->>>>>>> e9bae3f2
     steps:
     - uses: actions/checkout@v2
     - name: Set up Python
@@ -25,20 +21,12 @@
       run: |
         python -m pip install --upgrade pip
         pip install setuptools wheel twine
-<<<<<<< HEAD
-
-    - name: Build
-      run: |
-        python setup.py sdist
-=======
     - name: Build Linux
       run: |
         python setup.py bdist_wheel
         python rename.py linux
         python setup.py bdist_wheel
         python rename.py centos
->>>>>>> e9bae3f2
-
     - name: Publish
       env:
         TWINE_USERNAME: ${{ secrets.PYPI_USER_NAME }}
