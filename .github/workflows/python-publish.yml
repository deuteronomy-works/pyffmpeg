# This workflows will upload a Python Package using Twine when a release is created
# For more information see: https://help.github.com/en/actions/language-and-framework-guides/using-python-with-github-actions#publishing-to-package-registries

name: Upload Python Package

on:
  release:
    types: [created]

jobs:
  deploy:

<<<<<<< HEAD
    runs-on: windows-latest
    permissions:
       # IMPORTANT: this permission is mandatory for Trusted Publishing
       id-token: write
=======
    runs-on: macOS-latest
>>>>>>> ad7a2e03
    steps:
    - uses: actions/checkout@v2
    - name: Set up Python
      uses: actions/setup-python@v2
      with:
        python-version: '3.x'
    - name: Install dependencies
      run: |
        python -m pip install --upgrade pip
        pip install -r requirements.txt
        python downloader.py darwin ${{ secrets.ACCESS_TOKEN }}
    - name: Build Darwin 11
      run: |
<<<<<<< HEAD
        python setup.py sdist

    - name: Publish package distributions to PyPI
      uses: pypa/gh-action-pypi-publish@release/v1
      #run: |
      #  twine upload dist/* --trusted-publish
=======
        python setup.py bdist_wheel
        python rename.py macos11
    - name: Build Darwin intel
      run: |
        python setup.py bdist_wheel
        python rename.py macos_intel
    - name: Build Darwin universal
      run: |
        python setup.py bdist_wheel
        python rename.py macos_uni
    - name: Publish
      #env:
        #TWINE_USERNAME: ${{ secrets.PYPI_USER_NAME }}
        #TWINE_PASSWORD: ${{ secrets.PYPI_PASS_WORD }}
      run: |
        twine upload dist/* --trusted-publish
>>>>>>> ad7a2e03
<|MERGE_RESOLUTION|>--- conflicted
+++ resolved
@@ -10,14 +10,10 @@
 jobs:
   deploy:
 
-<<<<<<< HEAD
-    runs-on: windows-latest
+    runs-on: macOS-latest
     permissions:
        # IMPORTANT: this permission is mandatory for Trusted Publishing
        id-token: write
-=======
-    runs-on: macOS-latest
->>>>>>> ad7a2e03
     steps:
     - uses: actions/checkout@v2
     - name: Set up Python
@@ -31,14 +27,6 @@
         python downloader.py darwin ${{ secrets.ACCESS_TOKEN }}
     - name: Build Darwin 11
       run: |
-<<<<<<< HEAD
-        python setup.py sdist
-
-    - name: Publish package distributions to PyPI
-      uses: pypa/gh-action-pypi-publish@release/v1
-      #run: |
-      #  twine upload dist/* --trusted-publish
-=======
         python setup.py bdist_wheel
         python rename.py macos11
     - name: Build Darwin intel
@@ -49,10 +37,5 @@
       run: |
         python setup.py bdist_wheel
         python rename.py macos_uni
-    - name: Publish
-      #env:
-        #TWINE_USERNAME: ${{ secrets.PYPI_USER_NAME }}
-        #TWINE_PASSWORD: ${{ secrets.PYPI_PASS_WORD }}
-      run: |
-        twine upload dist/* --trusted-publish
->>>>>>> ad7a2e03
+    - name: Publish package distributions to PyPI
+      uses: pypa/gh-action-pypi-publish@release/v1