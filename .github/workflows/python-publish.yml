--- conflicted
+++ resolved
@@ -10,12 +10,7 @@
 jobs:
   deploy:
 
-<<<<<<< HEAD
-    runs-on: ubuntu-latest
-=======
     runs-on: macOS-latest
->>>>>>> 20e1a21f
-
     steps:
     - uses: actions/checkout@v2
     - name: Set up Python
@@ -26,7 +21,7 @@
       run: |
         python -m pip install --upgrade pip
         pip install setuptools wheel twine
-<<<<<<< HEAD
+
     - name: Build Windows 32
       run: |
         python setup.py bdist_wheel
@@ -41,7 +36,7 @@
         python rename.py linux
         python setup.py bdist_wheel
         python rename.py centos
-=======
+
     - name: Build Darwin 15 and above
       run: |
         python setup.py bdist_wheel
@@ -50,7 +45,7 @@
       run: |
         python setup.py bdist_wheel
         python rename.py macos
->>>>>>> 20e1a21f
+
     - name: Publish
       env:
         TWINE_USERNAME: ${{ secrets.PYPI_USER_NAME }}
