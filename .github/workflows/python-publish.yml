# This workflows will upload a Python Package using Twine when a release is created
# For more information see: https://help.github.com/en/actions/language-and-framework-guides/using-python-with-github-actions#publishing-to-package-registries

name: Upload Python Package

on:
  release:
    types: [created]

jobs:
  deploy:


    runs-on: windows-latest
    permissions:
       # IMPORTANT: this permission is mandatory for Trusted Publishing
       id-token: write
    steps:
    - uses: actions/checkout@v2
    - name: Set up Python
      uses: actions/setup-python@v2
      with:
        python-version: '3.x'
    - name: Install dependencies
      run: |
        python -m pip install --upgrade pip
        pip install -r requirements.txt
        python downloader.py linux ${{ secrets.ACCESS_TOKEN }}
    - name: Build Linux
      run: |
        python setup.py bdist_wheel
        python rename.py linux_intel
    - name: Build Linux aarch
      run: |
        python setup.py bdist_wheel
        python rename.py linux_aarch
    - name: Publish package distributions to PyPI
<<<<<<< HEAD
      env:
        TWINE_USERNAME: __token__
        TWINE_PASSWORD: ${{ secrets.PYPI_TOKEN }}
      run: |
        twine upload dist/*
=======
      uses: pypa/gh-action-pypi-publish@release/v1
>>>>>>> fb308412
<|MERGE_RESOLUTION|>--- conflicted
+++ resolved
@@ -35,12 +35,8 @@
         python setup.py bdist_wheel
         python rename.py linux_aarch
     - name: Publish package distributions to PyPI
-<<<<<<< HEAD
       env:
         TWINE_USERNAME: __token__
         TWINE_PASSWORD: ${{ secrets.PYPI_TOKEN }}
       run: |
-        twine upload dist/*
-=======
-      uses: pypa/gh-action-pypi-publish@release/v1
->>>>>>> fb308412
+        twine upload dist/*