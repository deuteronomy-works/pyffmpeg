# This workflows will upload a Python Package using Twine when a release is created
# For more information see: https://help.github.com/en/actions/language-and-framework-guides/using-python-with-github-actions#publishing-to-package-registries

name: Upload Python Package

on:
  release:
    types: [created]

jobs:
  deploy:

    runs-on: windows-latest
    steps:
    - uses: actions/checkout@v2
    - name: Set up Python
      uses: actions/setup-python@v2
      with:
        python-version: '3.x'
    - name: Install dependencies
      run: |
        python -m pip install --upgrade pip
        pip install setuptools wheel twine
<<<<<<< HEAD

    - name: Build
      run: |
        python setup.py sdist
=======
    - name: Build Darwin 15 and above
      run: |
        python setup.py bdist_wheel
        python rename.py macos15
    - name: Build Darwin
      run: |
        python setup.py bdist_wheel
        python rename.py macos
>>>>>>> 3e057f0a

    - name: Publish
      env:
        TWINE_USERNAME: ${{ secrets.PYPI_USER_NAME }}
        TWINE_PASSWORD: ${{ secrets.PYPI_PASS_WORD }}
      run: |
        twine upload dist/*<|MERGE_RESOLUTION|>--- conflicted
+++ resolved
@@ -21,12 +21,6 @@
       run: |
         python -m pip install --upgrade pip
         pip install setuptools wheel twine
-<<<<<<< HEAD
-
-    - name: Build
-      run: |
-        python setup.py sdist
-=======
     - name: Build Darwin 15 and above
       run: |
         python setup.py bdist_wheel
@@ -35,8 +29,6 @@
       run: |
         python setup.py bdist_wheel
         python rename.py macos
->>>>>>> 3e057f0a
-
     - name: Publish
       env:
         TWINE_USERNAME: ${{ secrets.PYPI_USER_NAME }}
