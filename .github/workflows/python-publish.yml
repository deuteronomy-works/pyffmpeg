--- conflicted
+++ resolved
@@ -23,14 +23,8 @@
     - name: Install dependencies
       run: |
         python -m pip install --upgrade pip
-<<<<<<< HEAD
         pip install -r requirements.txt
-
-    - name: Build
-=======
-        pip install setuptools wheel twine
     - name: Build Darwin 11
->>>>>>> cdc220f8
       run: |
         python setup.py bdist_wheel
         python rename.py macos11 ${{ matrix.python-version }}
