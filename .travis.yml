language: python            # this works for Linux but is an error on macOS or Windows
jobs:

  allow_failures:
    - if: branch = master
<<<<<<< HEAD
    - if: branch = development
=======
    - if: branch = developement

  include:
    - if: branch = build-linux:
      - name: "Python 3.8.0 on Xenial Linux"
        python: 3.8           # this works for Linux but is ignored on macOS or Windows
    - if: branch = build-darwin:
      - name: "Python 3.7.4 on macOS"
        os: osx
        osx_image: xcode11.2  # Python 3.7.4 running on macOS 10.14.4
        language: shell       # 'language: python' is an error on Travis CI macOS
    - if: branch = build-windows
      - name: "Python 3.8.0 on Windows"
        os: windows           # Windows 10.0.17134 N/A Build 17134
        language: shell       # 'language: python' is an error on Travis CI Windows
        before_install:
          - choco install python --version 3.8.0
          - python -m pip install --upgrade pip
        env: PATH=/c/Python38:/c/Python38/Scripts:$PATH
  install: pip3 install --upgrade pip  # all three OSes agree about 'pip3'
  # 'python' points to Python 2.7 on macOS but points to Python 3.8 on Linux and Windows
  # 'python3' is a 'command not found' error on Windows but 'py' works on Windows only
  script: pytest
>>>>>>> 55c42df5
<|MERGE_RESOLUTION|>--- conflicted
+++ resolved
@@ -3,9 +3,6 @@
 
   allow_failures:
     - if: branch = master
-<<<<<<< HEAD
-    - if: branch = development
-=======
     - if: branch = developement
 
   include:
@@ -28,5 +25,4 @@
   install: pip3 install --upgrade pip  # all three OSes agree about 'pip3'
   # 'python' points to Python 2.7 on macOS but points to Python 3.8 on Linux and Windows
   # 'python3' is a 'command not found' error on Windows but 'py' works on Windows only
-  script: pytest
->>>>>>> 55c42df5
+  script: pytest