--- conflicted
+++ resolved
@@ -1,8 +1,5 @@
 language: python
 jobs:
   allow_failures:
-<<<<<<< HEAD
     - if: branch = master
-=======
-    - if: branch = development
->>>>>>> b112cdb4
+    - if: branch = development