--- conflicted
+++ resolved
@@ -57,11 +57,7 @@
 
         # Write path to file
         with open('FFMBIN.PYF', 'w') as pyf:
-<<<<<<< HEAD
-            conts = str(b64encode(ffmpeg_file))[2:-1]
-=======
             conts = str(b64encode(bytes(ffmpeg_file, 'utf-8')))[2:-1]
->>>>>>> 2a7d29f1
             pyf.write(conts)
 
     return ffmpeg_file
